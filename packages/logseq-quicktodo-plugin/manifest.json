{
<<<<<<< HEAD
  "title": "logseq-tweet-plugin",
  "name": "logseq-tweet-plugin",
=======
  "title": "Quick Todo",
>>>>>>> e843edb4
  "description": "This simple plugin helps you to insert a TODO item on your today's journal page, without navigating to it.",
  "author": "hkgnp",
  "repo": "hkgnp/logseq-quicktodo-plugin",
  "icon": "./icon.svg"
}<|MERGE_RESOLUTION|>--- conflicted
+++ resolved
@@ -1,10 +1,5 @@
 {
-<<<<<<< HEAD
-  "title": "logseq-tweet-plugin",
-  "name": "logseq-tweet-plugin",
-=======
-  "title": "Quick Todo",
->>>>>>> e843edb4
+  "title": "Quick todo",
   "description": "This simple plugin helps you to insert a TODO item on your today's journal page, without navigating to it.",
   "author": "hkgnp",
   "repo": "hkgnp/logseq-quicktodo-plugin",
